--- conflicted
+++ resolved
@@ -6,18 +6,15 @@
 
 ## [Unreleased]
 ### Changed
-<<<<<<< HEAD
+- Updated construct docblock to make it clear that the SMS message content
+should be provided as a UTF-8 string. In most cases this should not require any
+implementation changes as UTF-8 is the
+[default charset for PHP](http://php.net/manual/en/ini.core.php#ini.default-charset).
 - The exception thrown for message content which exceeds the maximum allowed
 number of concatenated SMS (255) has been moved from the inspection on construct
 to the `getMessageCount()` method. This allows the implementation to still read
 the other stats from the constructed object. (The constructor will still throw
 an exception if the message string contained characters that cannot be parsed).
-=======
-- Updated construct docblock to make it clear that the SMS message content
-should be provided as a UTF-8 string. In most cases this should not require any
-implementation changes as UTF-8 is the
-[default charset for PHP](http://php.net/manual/en/ini.core.php#ini.default-charset).
->>>>>>> 675dbe9a
 
 ## [1.0.0] - 2017-03-28
 Initial Release